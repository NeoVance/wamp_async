use std::collections::HashMap;
use std::fmt;
use std::future::Future;
use std::hash::Hash;
use std::num::NonZeroU64;
use std::pin::Pin;
use std::str::FromStr;

use log::*;
use serde::{de::DeserializeOwned, Deserialize, Serialize};

use crate::error::*;

pub(crate) const DEFAULT_AGENT_STR: &str =
    concat!(env!("CARGO_PKG_NAME"), "_rs-", env!("CARGO_PKG_VERSION"));

/// uri: a string URI as defined in URIs
pub type WampUri = String;

/// id: an integer ID as defined in IDs
#[derive(Debug, Clone, Copy, Hash, PartialEq, Eq, Serialize, Deserialize)]
pub struct WampId(NonZeroU64);

impl fmt::Display for WampId {
    fn fmt(&self, f: &mut fmt::Formatter<'_>) -> fmt::Result {
        self.0.fmt(f)
    }
}

impl From<WampId> for NonZeroU64 {
    fn from(id: WampId) -> Self {
        id.0
    }
}

impl WampId {
    /// IDs in the global scope MUST be drawn randomly from a uniform distribution over the complete
    /// range [1, 2^53]
    pub(crate) fn generate() -> Self {
        let random_id = rand::random::<u64>() & ((1 << 53) - 1);
        // Safety: since random_id is in range of [0, 2**53) and we add 1, the value is always in
        // range [1, 2^53].
        Self(unsafe { NonZeroU64::new_unchecked(random_id + 1) })
    }
}

/// integer: a non-negative integer
pub type WampInteger = usize;
/// string: a Unicode string, including the empty string
pub type WampString = String;
/// bool: a boolean value (true or false)
pub type WampBool = bool;
/// dict: a dictionary (map) where keys MUST be strings
pub type WampDict = HashMap<String, Arg>;
/// list: a list (array) where items can be of any type
pub type WampList = Vec<Arg>;
/// Arbitrary values supported by the serialization format in the payload
///
/// Implementation note: we currently use `serde_json::Value`, which is
/// suboptimal when you want to use MsgPack and pass binary data.
pub type WampPayloadValue = serde_json::Value;
/// Unnamed WAMP argument list
pub type WampArgs = Vec<WampPayloadValue>;
/// Named WAMP argument map
pub type WampKwArgs = serde_json::Map<String, WampPayloadValue>;

pub struct SubOptions(Option<WampDict>);

impl SubOptions {
    pub fn with_match(&self, match_option: &str) -> Self {
        let mut options = match &self.0 {
            Some(opts) => opts.clone(),
            None => WampDict::new(),
        };

<<<<<<< HEAD
        options.insert("match".to_string(), Arg::String(match_option.to_owned()));
=======
        options.insert("match".to_string(), Arg::String(match_option.to_string()));
>>>>>>> 0df23fad

        SubOptions(Some(options))
    }

    pub fn new() -> Self {
        Self::empty()
    }

    pub fn empty() -> Self {
        SubOptions(None)
    }

    pub fn get_dict(&self) -> Option<WampDict> {
        self.0.clone()
    }
}

impl Default for SubOptions {
    fn default() -> Self {
        Self::empty()
    }
}

/// Generic enum that can hold any concrete WAMP value
#[derive(Serialize, Deserialize, Debug, Clone)]
#[serde(untagged)]
pub enum Arg {
    /// uri: a string URI as defined in URIs
    Uri(WampUri),
    /// id: an integer ID as defined in IDs
    Id(WampId),
    /// integer: a non-negative integer
    Integer(WampInteger),
    /// string: a Unicode string, including the empty string
    String(WampString),
    /// bool: a boolean value (true or false)
    Bool(WampBool),
    /// dict: a dictionary (map) where keys MUST be strings
    Dict(WampDict),
    /// list: a list (array) where items can be again any of this enumeration
    List(WampList),
    None,
}

#[derive(Debug, PartialEq, Eq, Hash, Clone)]
/// All roles a client can be
pub enum ClientRole {
    /// Client can call RPC endpoints
    Caller,
    /// Client can register RPC endpoints
    Callee,
    /// Client can publish events to topics
    Publisher,
    /// Client can register for events on topics
    Subscriber,
}
impl ClientRole {
    /// Returns the string repesentation of the role
    pub fn to_str(&self) -> &'static str {
        match self {
            ClientRole::Caller => "caller",
            ClientRole::Callee => "callee",
            ClientRole::Publisher => "publisher",
            ClientRole::Subscriber => "subscriber",
        }
    }

    pub fn get_features(&self) -> WampDict {
        match self {
            ClientRole::Subscriber => {
                let mut features = WampDict::new();
                for feature in vec!["pattern_based_subscription"] {
                    features.insert(feature.to_owned(), Arg::Bool(true));
                }
                features.clone()
            },
            _ => WampDict::new()
        }
    }

    pub fn has_features(&self) -> WampBool {
        match self {
            ClientRole::Subscriber => true,
            _ => false
        }
    }
}

/// All the supported roles a server can have
pub enum ServerRole {
    /// Server supports RPC calls
    Router,
    /// Server supports pub/sub
    Broker,
}
impl ServerRole {
    /// Returns the string repesentation of the role
    pub fn to_str(&self) -> &'static str {
        match self {
            ServerRole::Router => "router",
            ServerRole::Broker => "broker",
        }
    }
}

/// All the supported authentication methods WAMP-proto defines.
///
/// There is no special support currently built into wamp-async-rs, so
/// "on challenge handler" will receive the raw challenge data as is, and
/// it is required to reply with the correct [`AuthenticationChallengeResponse`].
#[derive(Debug, Clone, strum::AsRefStr, strum::EnumString)]
pub enum AuthenticationMethod {
    /// No authentication challenge
    #[strum(serialize = "anonymous")]
    Anonymous,
    /// [Challenge Response Authentication]
    ///
    /// [Challenge Response Authentication]: https://wamp-proto.org/_static/gen/wamp_latest.html#wampcra
    #[strum(serialize = "wampcra")]
    WampCra,
    /// [Ticket-based Authentication]
    ///
    /// [Ticket-based Authentication]: https://wamp-proto.org/_static/gen/wamp_latest.html#ticketauth
    #[strum(serialize = "ticket")]
    Ticket,
}

impl Serialize for AuthenticationMethod {
    fn serialize<S>(&self, serializer: S) -> Result<S::Ok, S::Error>
    where
        S: serde::Serializer,
    {
        serializer.serialize_str(self.as_ref())
    }
}

impl<'de> Deserialize<'de> for AuthenticationMethod {
    fn deserialize<D>(deserializer: D) -> Result<Self, D::Error>
    where
        D: serde::Deserializer<'de>,
    {
        let s = String::deserialize(deserializer)?;
        Self::from_str(&s).map_err(|err| serde::de::Error::custom(err.to_string()))
    }
}

/// This is what wamp-async-rs users are expected to return from `on_challenge_handler`
/// during the authentication flow.
///
/// See also [`Self::with_signature`] shortcut, and
/// [`crate::Client::join_realm_with_authentication`] for usage example.
pub struct AuthenticationChallengeResponse {
    pub signature: WampString,
    pub extra: WampDict,
}

impl AuthenticationChallengeResponse {
    /// This is a shortcut for a simple authentication flow like [Ticket-based Authentication].
    ///
    /// You may return a shared-secret as following:
    ///
    /// ```
    /// # use wamp_async::AuthenticationChallengeResponse;
    /// # fn test() -> AuthenticationChallengeResponse {
    /// AuthenticationChallengeResponse::with_signature("shared-secret".into())
    /// # }
    /// ```
    ///
    /// [Ticket-based Authentication]: https://wamp-proto.org/_static/gen/wamp_latest.html#ticketauth
    pub fn with_signature(signature: WampString) -> Self {
        Self {
            signature,
            extra: WampDict::default(),
        }
    }
}

/// Convert WampPayloadValue into any serde-deserializable object
pub fn try_from_any_value<'a, T: DeserializeOwned>(
    value: WampPayloadValue,
) -> Result<T, WampError> {
    serde_json::from_value(value).map_err(|e| {
        WampError::SerializationError(crate::serializer::SerializerError::Deserialization(
            e.to_string(),
        ))
    })
}

/// Convert WampArgs into any serde-deserializable object
pub fn try_from_args<'a, T: DeserializeOwned>(value: WampArgs) -> Result<T, WampError> {
    try_from_any_value(value.into())
}

/// Convert WampArgs into any serde-deserializable object
pub fn try_from_kwargs<'a, T: DeserializeOwned>(value: WampKwArgs) -> Result<T, WampError> {
    try_from_any_value(value.into())
}

/// Convert any serde-serializable object into WampPayloadValue
pub fn try_into_any_value<T: Serialize>(value: T) -> Result<WampPayloadValue, WampError> {
    serde_json::to_value(value).map_err(|e| {
        WampError::SerializationError(crate::serializer::SerializerError::Serialization(
            e.to_string(),
        ))
    })
}

/// Convert any serde-serializable object into WampArgs
pub fn try_into_args<T: Serialize>(value: T) -> Result<WampArgs, WampError> {
    match serde_json::to_value(value).unwrap() {
        serde_json::value::Value::Array(array) => Ok(array),
        value => Err(WampError::SerializationError(
            crate::serializer::SerializerError::Serialization(format!(
                "failed to serialize {:?} into positional arguments",
                value
            )),
        )),
    }
}

/// Convert any serde-serializable object into WampKwArgs
pub fn try_into_kwargs<T: Serialize>(value: T) -> Result<WampKwArgs, WampError> {
    match serde_json::to_value(value).unwrap() {
        serde_json::value::Value::Object(object) => Ok(object),
        value => Err(WampError::SerializationError(
            crate::serializer::SerializerError::Serialization(format!(
                "failed to serialize {:?} into keyword arguments",
                value
            )),
        )),
    }
}

/// Returns whether a uri is valid or not (using strict rules)
pub fn is_valid_strict_uri<T: AsRef<str>>(in_uri: T) -> bool {
    let uri: &str = in_uri.as_ref();
    let mut num_chars_token: usize = 0;
    if uri.starts_with("wamp.") {
        warn!("URI '{}' cannot start with 'wamp'", uri);
        return false;
    }

    for (i, c) in uri.chars().enumerate() {
        if c == '.' {
            if num_chars_token == 0 {
                warn!(
                    "URI '{}' contains a zero length token ending @ index {}",
                    uri, i
                );
                return false;
            }
            num_chars_token = 0;
        } else {
            num_chars_token += 1;
        }

        if c == '_' {
            continue;
        }

        if !c.is_lowercase() {
            warn!(
                "URI '{}' contains a non lower case character @ index {}",
                uri, i
            );
            return false;
        }
        if !c.is_alphanumeric() {
            warn!("URI '{}' contains an invalid character @ index {}", uri, i);
            return false;
        }
    }

    true
}

/// Future that can return success or an error
pub type GenericFuture<'a> = Pin<Box<dyn Future<Output = Result<(), WampError>> + Send + 'a>>;
/// Type returned by RPC functions
pub type RpcFuture<'a> = std::pin::Pin<
    Box<
        dyn std::future::Future<Output = Result<(Option<WampArgs>, Option<WampKwArgs>), WampError>>
            + Send
            + 'a,
    >,
>;
/// Generic function that can receive RPC calls
pub type RpcFunc<'a> =
    Box<dyn Fn(Option<WampArgs>, Option<WampKwArgs>) -> RpcFuture<'a> + Send + Sync + 'a>;

/// Authentication Challenge function that should handle a CHALLENGE request during authentication flow.
/// See more details in [`crate::Client::join_realm_with_authentication`]
pub type AuthenticationChallengeHandler<'a> = Box<
    dyn Fn(
            AuthenticationMethod,
            WampDict,
        ) -> std::pin::Pin<
            Box<
                dyn std::future::Future<Output = Result<AuthenticationChallengeResponse, WampError>>
                    + Send
                    + 'a,
            >,
        > + Send
        + Sync
        + 'a,
>;<|MERGE_RESOLUTION|>--- conflicted
+++ resolved
@@ -73,12 +73,7 @@
             None => WampDict::new(),
         };
 
-<<<<<<< HEAD
         options.insert("match".to_string(), Arg::String(match_option.to_owned()));
-=======
-        options.insert("match".to_string(), Arg::String(match_option.to_string()));
->>>>>>> 0df23fad
-
         SubOptions(Some(options))
     }
 
